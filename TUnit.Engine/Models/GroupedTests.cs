--- conflicted
+++ resolved
@@ -4,15 +4,9 @@
 
 internal record GroupedTests
 {
-<<<<<<< HEAD
     public required IReadOnlyList<TestNode> AllTests { get; init; }
     public required Queue<TestNode> NotInParallel { get; init; }
-    public required List<TestNode> KeyedNotInParallel { get; init; }
-=======
-    public required IReadOnlyList<TestCase> AllTests { get; init; }
-    public required Queue<TestCase> NotInParallel { get; init; }
     public required List<NotInParallelTestCase> KeyedNotInParallel { get; init; }
->>>>>>> b5afcbbb
 
     public required Queue<TestNode> Parallel { get; init; }
     
