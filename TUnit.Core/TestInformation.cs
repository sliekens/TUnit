﻿using System.Reflection;

namespace TUnit.Core;

public record TestInformation
{
    public TestInformation()
    {
        LazyTestAndClassAttributes = new(
            () => MethodInfo!.GetCustomAttributes()
                .Concat(ClassType!.GetCustomAttributes())
        );

        LazyRetryAttribute = new(
            () => LazyTestAndClassAttributes.Value.OfType<RetryAttribute>().FirstOrDefault()
        );
    }
    
    public required string TestName { get; init; }
    
<<<<<<< HEAD
    public required IReadOnlyList<Type?>? TestMethodParameterTypes { get; init; }
    public required object?[]? TestMethodArguments { get; init; }
    
    public required IReadOnlyList<Type?>? TestClassParameterTypes { get; init; }
=======
    public required Type[]? TestMethodParameterTypes { get; init; }
    public required object?[]? TestMethodArguments { get; init; }
    
    public required Type[]? TestClassParameterTypes { get; init; }
>>>>>>> 5cba045b
    public required object?[]? TestClassArguments { get; init; }
    
    public required IReadOnlyList<string> Categories { get; init; }
    
    public required MethodInfo MethodInfo { get; init; }
    public required Type ClassType { get; init; }
    public required object? ClassInstance { get; init; }
    
    public required int RepeatCount { get; init; }
    public required int RetryCount { get; init; }
    public int CurrentExecutionCount { get; internal set; }
    public required TimeSpan? Timeout { get; init; }
    public required IReadOnlyList<string>? NotInParallelConstraintKeys { get; init; }
    public required IReadOnlyDictionary<string, string> CustomProperties { get; init; }

    internal Lazy<IEnumerable<Attribute>> LazyTestAndClassAttributes { get; }
    
    internal Lazy<RetryAttribute?> LazyRetryAttribute { get; }
}<|MERGE_RESOLUTION|>--- conflicted
+++ resolved
@@ -18,17 +18,10 @@
     
     public required string TestName { get; init; }
     
-<<<<<<< HEAD
-    public required IReadOnlyList<Type?>? TestMethodParameterTypes { get; init; }
-    public required object?[]? TestMethodArguments { get; init; }
-    
-    public required IReadOnlyList<Type?>? TestClassParameterTypes { get; init; }
-=======
     public required Type[]? TestMethodParameterTypes { get; init; }
     public required object?[]? TestMethodArguments { get; init; }
     
     public required Type[]? TestClassParameterTypes { get; init; }
->>>>>>> 5cba045b
     public required object?[]? TestClassArguments { get; init; }
     
     public required IReadOnlyList<string> Categories { get; init; }
