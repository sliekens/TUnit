--- conflicted
+++ resolved
@@ -9,13 +9,8 @@
     </PropertyGroup>
 
     <ItemGroup>
-<<<<<<< HEAD
-      <PackageReference Include="ModularPipelines.DotNet" Version="2.29.9" />
-      <PackageReference Include="ModularPipelines.Git" Version="2.29.9" />
-=======
       <PackageReference Include="ModularPipelines.DotNet" Version="2.29.22" />
       <PackageReference Include="ModularPipelines.Git" Version="2.29.22" />
->>>>>>> 36750265
     </ItemGroup>
 
 </Project>